<<<<<<< HEAD
.TH LAMMPS "30 April 2019" "2019-04-30"
=======
.TH LAMMPS "5 May 2020" "2020-05-5"
>>>>>>> 5e3fe197
.SH NAME
.B LAMMPS
\- Molecular Dynamics Simulator.

.SH SYNOPSIS
.B lmp
\-in <input file> [OPTIONS] ...

or

mpirun \-np 2
.B lmp
<<<<<<< HEAD
<input file> [OPTIONS] ...
=======
\-in <input file> [OPTIONS] ...
>>>>>>> 5e3fe197

or

.B lmp
\-r2data file.restart file.data
<<<<<<< HEAD
=======

or

.B lmp
\-h
>>>>>>> 5e3fe197

.SH DESCRIPTION
.B LAMMPS
is a classical molecular dynamics code, and an acronym for \fBL\fRarge-scale
\fBA\fRtomic/\fBM\fRolecular \fBM\fRassively \fBP\fRarallel \fBS\fRimulator.
.B LAMMPS
has potentials for soft
materials (bio-molecules, polymers) and solid-state materials (metals,
semiconductors) and coarse-grained or mesoscopic systems. It can be used to
model atoms or, more generically, as a parallel particle simulator at the
atomic, meso, or continuum scale.

See https://lammps.sandia.gov/ for more information and documentation.

.SH EXECUTABLE NAME
The
.B LAMMPS
executable can have different names depending on how it was configured,
compiled and installed. It will be either
.B lmp
or
.B lmp_<machine name>.
The <machine name> suffix corresponds to the (machine specific) makefile
used to compile
.B LAMMPS
when using the conventional build process. When building
.B LAMMPS
using
.B CMake
this <machine name> parameter can be chosen arbitrarily at configuration
time, but more common is to just use
.B lmp
without a suffix. In this manpage we will use
.B lmp
to represent any of those names.

.SH OPTIONS

.TP
\fB\-h\fR or \fB\-help\fR
Print a brief help summary and a list of settings and options compiled
into this executable. It also explicitly lists all LAMMPS styles
(atom_style, fix, compute, pair_style, bond_style, etc) available in
the specific executable. This can tell you if the command you want to
use was included via the appropriate package at compile time.
LAMMPS will print the info and immediately exit if this switch is used.
.TP
\fB\-e\fR or \fB\-echo\fR
Set the style of command echoing. The style can be
.B none
or
.B screen
or
.B log
or
.B both.
Depending on the style, each command read from the input script will
be echoed to the screen and/or logfile. This can be useful to figure
out which line of your script is causing an input error.
The default value is
.B log.
.TP
\fB\-i <input file>\fR or \fB\-in <input file>\fR
Specify a file to use as an input script. If it is not specified,
LAMMPS reads its script from standard input. This is a required
switch when running LAMMPS in multi-partition mode.
.TP
\fB\-k on/off [keyword value]\fR or \fB\-kokkos on/off [keyword value]\fR
Enable or disable general KOKKOS support, as provided by the KOKKOS
package.  Even if LAMMPS is built with this package, this switch must
be set to \fBon\fR to enable running with KOKKOS-enabled styles. More
details on this switch and its optional keyword value pairs are discussed
at: https://lammps.sandia.gov/doc/Run_options.html
.TP
\fB\-l <log file>\fR or \fB\-log <log file>\fR
Specify a log file for LAMMPS to write status information to.
The default value is "log.lammps". If the file name "none" is used,
\fBLAMMPS\fR will not write a log file. In multi-partition mode only
some high-level all-partition information is written to the "<log file>"
file, the remainder is written in a per-partition file "<log file>.N"
with "N" being the respective partition number, unless overridden
by the \-plog flag (see below).
.TP
\fB\-m <number>\fR or \fB\-mpicolor <number>\fR
If used, this must be the first command-line argument after the
.B LAMMPS
executable name. It is only used when
.B LAMMPS
is launched by an mpirun command which also launches one or more
other executable(s) at the same time.
.B LAMMPS
and the other executable(s) perform an MPI_Comm_split(), each with
their own different colors, to split the MPI_COMM_WORLD communicator
for each executable to the subset of processors they are supposed to
be actually running on. Currently, this is only used in
.B LAMMPS
to perform client/server messaging with another application.
.B LAMMPS
can act as either a client or server (or both).
.TP
\fB\-nc\fR or \fB\-nocite\fR
Disable writing the "log.cite" file which is normally written to
list references for specific cite-able features used during a
.B LAMMPS
run.
.TP
\fB\-pk <style> [options]\fR or \fB\-package <style> [options]\fR
Invoke the \fBpackage\R command with <style> and optional arguments.
The syntax is the same as if the command appeared in an input script.
For example "-pk gpu 2" is the same as "package gpu 2" in the input
script. The possible styles and options are discussed in the
.B LAMMPS
manual for the "package" command. This switch can be used multiple
times, e.g. to set options for the USER-INTEL and USER-OMP packages
when used together. Along with the "-sf" or "-suffix" switch, this
is a convenient mechanism for invoking accelerator packages and their
options without having to edit an input script.
.TP
\fB\-p\fR or \fB\-partition\fR
Invoke
.B LAMMPS
in multi-partition mode. Without this,
.B LAMMPS
uses all P processors allocated via MPI to run a single simulation.
If this switch is used, the P processors are split into separate
partitions and each partition runs its own simulation. The arguments
to the switch specify the number of processors in each partition.
Arguments of the form "MxN" mean M partitions, each with N processors.
Arguments of the form "N" mean a single partition with N processors.
The sum of processors in all partitions must be equal P. Thus the
command “-partition 8x2 4 5” has 10 partitions and runs on a total
of 25 processors.  Running with multiple partitions is required for
multi-replica simulations, where each replica runs on on one or more
few processors.
.TP
\fB\-pl <basename>\fR or \fB\-plog <basename>\fR
Specify the base name for the per-partition log files in multi-partition
runs, where partition N writes log information to <basename>.N.
If basename is set to "none", then no per-partition log files are created.
This overrides the name specified in the \-log command-line option.
.TP
\fB\-ps <basename>\fR or \fB\-pscreen <basename>\fR
Specify the base name for the per-partition screen files in multi-partition
runs, where partition N writes screen output to <basename>.N.
If basename is set to "none", then no per-partition screen files are created.
The default value is "screen" or whatever is set by the \-screen flag.
.TP
\fB\-r2data <restart file> [remap] <data file>\fR or
\fB\-restart2data <restart file> [remap] <data file>\fR
Convert <restart file> previously written by
.B LAMMPS
into a data file and immediately exit. This option has replaced the
external restart2data executable. Following <restart file>
argument, the optional word "remap" may be used. This has the
same effect like adding it to a "read_restart" command.
The syntax following the <data file> name is identical to the
arguments of the "write_data" command. See the
.B LAMMPS
manual for details on either of the two commands.
.TP
\fB\-r2dump <restart file> [remap] <dump file>\fR or
\fB\-restart2dump <restart file> [remap] <dump file>\fR
Convert <restart file> previously written by
.B LAMMPS
into a dump file and immediately exit. Following <restart file>
argument, the optional word "remap" may be used. This has the
same effect like adding it to a "read_restart" command.
The syntax following the <dump file> name is identical to the
arguments of the "dump" command. See the
.B LAMMPS
manual for details on either of the two commands.
.TP
\fB\-sc <file name>\fR or \fB\-screen <file name>\fR
Specify a file for
.B LAMMPS
to write its screen information to. By default, this will be
the standard output. If <file name> is "none", (most) screen
output will be suppressed.  In multi-partition mode only
some high-level all-partition information is written to the
screen or "<file name>" file, the remainder is written in a
per-partition file "screen.N" or "<file name>.N" 
with "N" being the respective partition number, and unless
overridden by the \-pscreen flag (see above).
.TP
\fB\-sf <suffix>\fR or \fB\-suffix <suffix>\fR
Use variants of various styles in the input, if they exist. This is
achieved by transparently trying to convert a style named <my/style>
into <my/style/suffix> if that latter style exists, but otherwise
fall back to the former. The most useful suffixes are  "gpu",
"intel", "kk", "omp", "opt", or "hybrid". These refer to styles from
optional packages that LAMMPS can be built with. The hybrid suffix is
special, as it enables, having two suffixes tried (e.g. first "intel"
and then "omp") and thus requires two arguments. Along with the
"-package" command-line switch, this is a convenient mechanism for
invoking styles from accelerator packages and setting their options
without having to edit an input script.

See https://lammps.sandia.gov/doc/Run_options.html for additional
details and discussions on command-line options.

.SH LAMMPS BASICS
LAMMPS executes by reading commands from a input script (text file),
one line at a time.  When the input script ends, LAMMPS exits.  Each
command causes LAMMPS to take some action.  It may set or change an
internal, read and parse a file, or run a simulation.  Most commands
have default settings, which means you only need to use the command
if you wish to change the default.

The ordering of commands in an input script is usually not very important
unless a command like "run" is encountered, which starts some calculation
using the current internal state. Also, if a "pair_style" or "bond_style"
other similar style command is issued that has a different name from what
was previously active, it will replace the previous style and wipe out
all corresponding "pair_coeff" or "bond_coeff" or equivalent settings.
Some commands are only valid when they follow other commands.  For
example you cannot set the temperature of a group of atoms until atoms
have been defined and a group command is used to define which atoms
belong to the group of a given name. Sometimes command B will use values
that can be set by command A. This means command A must precede command
B in the input to have the desired effect. Some commands must be issued
.B before
the simulation box is defined and others can only be issued
.B after.
Many input script errors are detected by
.B LAMMPS
and an ERROR or WARNING message is printed.  The documentation for
each command lists restrictions on how the command can be used, and
the chapter on errors in the
.B LAMMPS
manual gives some additional information about error messages, if possible.

.SH COPYRIGHT
<<<<<<< HEAD
© 2003--2019 Sandia Corporation
=======
© 2003--2020 Sandia Corporation
>>>>>>> 5e3fe197

This package is free software; you can redistribute it and/or modify
it under the terms of the GNU General Public License version 2 as
published by the Free Software Foundation.

This package is distributed in the hope that it will be useful,
but WITHOUT ANY WARRANTY; without even the implied warranty of
MERCHANTABILITY or FITNESS FOR A PARTICULAR PURPOSE.  See the
GNU General Public License for more details.

On Debian systems, the complete text of the GNU General
Public License can be found in `/usr/share/common-licenses/GPL-2'.<|MERGE_RESOLUTION|>--- conflicted
+++ resolved
@@ -1,8 +1,4 @@
-<<<<<<< HEAD
-.TH LAMMPS "30 April 2019" "2019-04-30"
-=======
 .TH LAMMPS "5 May 2020" "2020-05-5"
->>>>>>> 5e3fe197
 .SH NAME
 .B LAMMPS
 \- Molecular Dynamics Simulator.
@@ -15,24 +11,17 @@
 
 mpirun \-np 2
 .B lmp
-<<<<<<< HEAD
-<input file> [OPTIONS] ...
-=======
 \-in <input file> [OPTIONS] ...
->>>>>>> 5e3fe197
 
 or
 
 .B lmp
 \-r2data file.restart file.data
-<<<<<<< HEAD
-=======
 
 or
 
 .B lmp
 \-h
->>>>>>> 5e3fe197
 
 .SH DESCRIPTION
 .B LAMMPS
@@ -265,11 +254,7 @@
 manual gives some additional information about error messages, if possible.
 
 .SH COPYRIGHT
-<<<<<<< HEAD
-© 2003--2019 Sandia Corporation
-=======
 © 2003--2020 Sandia Corporation
->>>>>>> 5e3fe197
 
 This package is free software; you can redistribute it and/or modify
 it under the terms of the GNU General Public License version 2 as
