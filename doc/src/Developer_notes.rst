--- conflicted
+++ resolved
@@ -11,15 +11,9 @@
 ^^^^^^^^^^^^^^^^^^^^^^^^^^^^^^^^^^^^^^^^^^
 
 It is frequently required for a class in LAMMPS to read in additional
-<<<<<<< HEAD
-data from a file, most commonly potential parameters from a potential
-file for manybody potentials.  LAMMPS provides several custom classes
-and convenience functions to simplify the process.  This offers the
-=======
 data from a file, e.g. potential parameters from a potential file for
 manybody potentials.  LAMMPS provides several custom classes and
 convenience functions to simplify the process.  They offer the
->>>>>>> 67ffef09
 following benefits:
 
 - better code reuse and fewer lines of code needed to implement reading
@@ -29,26 +23,6 @@
   text to a number or returning a 0 on unrecognized text and thus reading incorrect values
 - re-entrant code through avoiding global static variables (as used by ``strtok()``)
 - transparent support for translating unsupported UTF-8 characters to their ASCII equivalents
-<<<<<<< HEAD
-  (the text to value conversion functions **only** accept ASCII characters)
-
-In most cases (e.g. potential files) the same data is needed on all MPI
-ranks.  Then it is best to do the reading and parsing only on MPI rank
-0, and communicate the data later with one or more ``MPI_Bcast()``
-calls.  For reading generic text and potential parameter files the
-custom classes :cpp:class:`TextFileReader <LAMMPS_NS::TextFileReader>`
-and :cpp:class:`PotentialFileReader <LAMMPS_NS::PotentialFileReader>`
-are available. Those classes allow to read the file as individual lines
-for which they can return a tokenizer class (see below) for parsing the
-line, or they can return blocks of numbers as a vector directly.  The
-documentation on `File reader classes <file-reader-classes>`_ contains
-an example for a typical case.
-
-When reading per-atom data, the data in the file usually needs include
-an atom ID so it can be associated with a particular atom.  In that case
-the data can be read in multi-line chunks and broadcast to all MPI ranks
-with :cpp:func:`utils::read_lines_from_file()
-=======
   (the text-to-value conversion functions **only** accept ASCII characters)
 
 In most cases (e.g. potential files) the same data is needed on all
@@ -69,7 +43,6 @@
 atom.  In that case the data can be read in multi-line chunks and
 broadcast to all MPI ranks with
 :cpp:func:`utils::read_lines_from_file()
->>>>>>> 67ffef09
 <LAMMPS_NS::utils::read_lines_from_file>`.  Those chunks are then
 split into lines, parsed, and applied only to atoms the MPI rank
 "owns".
@@ -78,17 +51,6 @@
 converting those to numbers, the :cpp:class:`Tokenizer
 <LAMMPS_NS::Tokenizer>` and :cpp:class:`ValueTokenizer
 <LAMMPS_NS::ValueTokenizer>` can be used.  Those provide a superset of
-<<<<<<< HEAD
-the functionality of ``strtok()`` from the C-library and the latter also
-includes conversion to different types.  Any errors while processing the
-string in those classes will result in an exception, which can be caught
-and the error processed as needed.  Unlike the C-library functions
-``atoi()``, ``atof()``, ``strtol()``, or ``strtod()`` the conversion
-will check if the converted text is a valid integer of floating point
-number and will not silently return an unexpected or incorrect value.
-For example, ``atoi()`` will return 12 when converting "12.5" while the
-ValueTokenizer class will throw an :cpp:class:`InvalidIntegerException
-=======
 the functionality of ``strtok()`` from the C-library and the latter
 also includes conversion to different types.  Any errors while
 processing the string in those classes will result in an exception,
@@ -99,7 +61,6 @@
 unexpected or incorrect value.  For example, ``atoi()`` will return 12
 when converting "12.5", while the ValueTokenizer class will throw an
 :cpp:class:`InvalidIntegerException
->>>>>>> 67ffef09
 <LAMMPS_NS::InvalidIntegerException>` if
 :cpp:func:`ValueTokenizer::next_int()
 <LAMMPS_NS::ValueTokenizer::next_int>` is called on the same string.
