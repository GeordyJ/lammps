LAMMPS non-features
-------------------

LAMMPS is designed to be a fast, parallel engine for molecular
dynamics (MD) simulations.  It provides only a modest amount of
functionality for setting up simulations and analyzing their output.

Specifically, LAMMPS was not conceived and designed for:

* being run through a GUI
* building molecular systems, or building molecular topologies
* assign force-field coefficients automagically
* perform sophisticated analysis of your MD simulation
* visualize your MD simulation interactively
* plot your output data

Over the years some of these limitations have been reduced or
removed, through features added to LAMMPS or external tools
that either closely interface with LAMMPS or extend LAMMPS.

Here are suggestions on how to perform these tasks:

<<<<<<< HEAD
* **GUI:** LAMMPS can be built as a library and a Python wrapper that wraps
  the library interface is provided.  Thus, GUI interfaces can be
  written in Python (or C or C++ if desired) that run LAMMPS and
  visualize or plot its output.  Examples of this are provided in the
  python directory and described on the :doc:`Python <Python_head>` doc
  page.  Also, there are several external wrappers or GUI front ends.
* **Builder:** Several pre-processing tools are packaged with LAMMPS.  Some
  of them convert input files in formats produced by other MD codes such
  as CHARMM, AMBER, or Insight into LAMMPS input formats.  Some of them
  are simple programs that will build simple molecular systems, such as
  linear bead-spring polymer chains.  The moltemplate program is a true
  molecular builder that will generate complex molecular models.  See
  the :doc:`Tools <Tools>` page for details on tools packaged with
  LAMMPS.  The `Pre/post processing page <https:/www.lammps.org/prepost.html>`_ of the LAMMPS website
=======
* **GUI:** LAMMPS can be built as a library and a Python module that
  wraps the library interface is provided.  Thus, GUI interfaces can be
  written in Python or C/C++ that run LAMMPS and visualize or plot its
  output.  Examples of this are provided in the python directory and
  described on the :doc:`Python <Python_head>` doc page.  Also, there
  are several external wrappers or GUI front ends.
* **Builder:** Several pre-processing tools are packaged with LAMMPS.
  Some of them convert input files in formats produced by other MD codes
  such as CHARMM, AMBER, or Insight into LAMMPS input formats.  Some of
  them are simple programs that will build simple molecular systems,
  such as linear bead-spring polymer chains.  The moltemplate program is
  a true molecular builder that will generate complex molecular models.
  See the :doc:`Tools <Tools>` page for details on tools packaged with
  LAMMPS.  The `Pre-/post-processing page
  <https://www.lammps.org/prepost.html>`_ of the LAMMPS homepage
>>>>>>> 554db7da
  describes a variety of third party tools for this task.  Furthermore,
  some internal LAMMPS commands allow reconstructing, or selectively adding
  topology information, as well as provide the option to insert molecule
  templates instead of atoms for building bulk molecular systems.
* **Force-field assignment:** The conversion tools described in the previous
  bullet for CHARMM, AMBER, and Insight will also assign force field
  coefficients in the LAMMPS format, assuming you provide CHARMM, AMBER,
  or BIOVIA (formerly Accelrys) force field files. The tools
  `ParmEd <https://parmed.github.io/ParmEd/html/index.html>`_ and
  `InterMol <https://github.com/shirtsgroup/InterMol>`_ are particularly
  powerful and flexible in converting force field and topology data
  between various MD simulation programs.
* **Simulation analysis:** If you want to perform analysis on-the-fly as
  your simulation runs, see the :doc:`compute <compute>` and :doc:`fix
  <fix>` doc pages, which list commands that can be used in a LAMMPS
  input script.  Also see the :doc:`Modify <Modify>` page for info on
  how to add your own analysis code or algorithms to LAMMPS.  For
  post-processing, LAMMPS output such as :doc:`dump file snapshots
  <dump>` can be converted into formats used by other MD or
  post-processing codes.  To some degree, that conversion can be done
  directly inside LAMMPS by interfacing to the VMD molfile plugins.  The
  :doc:`rerun <rerun>` command also allows post-processing of existing
  trajectories, and through being able to read a variety of file
  formats, this can also be used for analyzing trajectories from other
  MD codes.  Some post-processing tools packaged with LAMMPS will do
  these conversions.  Scripts provided in the tools/python directory can
  extract and massage data in dump files to make it easier to import
  into other programs.  See the :doc:`Tools <Tools>` page for details on
  these various options.
* **Visualization:** LAMMPS can produce NETPBM, JPG, or PNG format
  snapshot images on-the-fly via its :doc:`dump image <dump_image>`
  command and pass them to an external program, `FFmpeg  <https://ffmpeg.org/>`_,
  to generate movies from them.  For high-quality, interactive visualization,
  there are many excellent and free tools available.  See the `Visualization Tools
  <https://www.lammps.org/viz.html>`_ page of the LAMMPS website for
  visualization packages that can process LAMMPS output data.
* **Plotting:** See the next bullet about Pizza.py as well as the
  :doc:`Python <Python_head>` page for examples of plotting LAMMPS
  output.  Scripts provided with the *python* tool in the ``tools``
  directory will extract and process data in log and dump files to make
  it easier to analyze and plot.  See the :doc:`Tools <Tools>` doc page
  for more discussion of the various tools.
* **Pizza.py:** Our group has also written a separate toolkit called
  `Pizza.py <https://lammps.github.io/pizza>`_ which can do certain kinds of
  setup, analysis, plotting, and visualization (via OpenGL) for LAMMPS
  simulations.  It thus provides some functionality for several of the
  above bullets.  Pizza.py is written in `Python <https://www.python.org>`_
  and is available for download from `this page <https://sjplimp.github.io/download.html>`_.<|MERGE_RESOLUTION|>--- conflicted
+++ resolved
@@ -20,22 +20,6 @@
 
 Here are suggestions on how to perform these tasks:
 
-<<<<<<< HEAD
-* **GUI:** LAMMPS can be built as a library and a Python wrapper that wraps
-  the library interface is provided.  Thus, GUI interfaces can be
-  written in Python (or C or C++ if desired) that run LAMMPS and
-  visualize or plot its output.  Examples of this are provided in the
-  python directory and described on the :doc:`Python <Python_head>` doc
-  page.  Also, there are several external wrappers or GUI front ends.
-* **Builder:** Several pre-processing tools are packaged with LAMMPS.  Some
-  of them convert input files in formats produced by other MD codes such
-  as CHARMM, AMBER, or Insight into LAMMPS input formats.  Some of them
-  are simple programs that will build simple molecular systems, such as
-  linear bead-spring polymer chains.  The moltemplate program is a true
-  molecular builder that will generate complex molecular models.  See
-  the :doc:`Tools <Tools>` page for details on tools packaged with
-  LAMMPS.  The `Pre/post processing page <https:/www.lammps.org/prepost.html>`_ of the LAMMPS website
-=======
 * **GUI:** LAMMPS can be built as a library and a Python module that
   wraps the library interface is provided.  Thus, GUI interfaces can be
   written in Python or C/C++ that run LAMMPS and visualize or plot its
@@ -51,7 +35,6 @@
   See the :doc:`Tools <Tools>` page for details on tools packaged with
   LAMMPS.  The `Pre-/post-processing page
   <https://www.lammps.org/prepost.html>`_ of the LAMMPS homepage
->>>>>>> 554db7da
   describes a variety of third party tools for this task.  Furthermore,
   some internal LAMMPS commands allow reconstructing, or selectively adding
   topology information, as well as provide the option to insert molecule
