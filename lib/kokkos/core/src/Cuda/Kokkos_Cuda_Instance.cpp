/*
//@HEADER
// ************************************************************************
//
//                        Kokkos v. 3.0
//       Copyright (2020) National Technology & Engineering
//               Solutions of Sandia, LLC (NTESS).
//
// Under the terms of Contract DE-NA0003525 with NTESS,
// the U.S. Government retains certain rights in this software.
//
// Redistribution and use in source and binary forms, with or without
// modification, are permitted provided that the following conditions are
// met:
//
// 1. Redistributions of source code must retain the above copyright
// notice, this list of conditions and the following disclaimer.
//
// 2. Redistributions in binary form must reproduce the above copyright
// notice, this list of conditions and the following disclaimer in the
// documentation and/or other materials provided with the distribution.
//
// 3. Neither the name of the Corporation nor the names of the
// contributors may be used to endorse or promote products derived from
// this software without specific prior written permission.
//
// THIS SOFTWARE IS PROVIDED BY NTESS "AS IS" AND ANY
// EXPRESS OR IMPLIED WARRANTIES, INCLUDING, BUT NOT LIMITED TO, THE
// IMPLIED WARRANTIES OF MERCHANTABILITY AND FITNESS FOR A PARTICULAR
// PURPOSE ARE DISCLAIMED. IN NO EVENT SHALL NTESS OR THE
// CONTRIBUTORS BE LIABLE FOR ANY DIRECT, INDIRECT, INCIDENTAL, SPECIAL,
// EXEMPLARY, OR CONSEQUENTIAL DAMAGES (INCLUDING, BUT NOT LIMITED TO,
// PROCUREMENT OF SUBSTITUTE GOODS OR SERVICES; LOSS OF USE, DATA, OR
// PROFITS; OR BUSINESS INTERRUPTION) HOWEVER CAUSED AND ON ANY THEORY OF
// LIABILITY, WHETHER IN CONTRACT, STRICT LIABILITY, OR TORT (INCLUDING
// NEGLIGENCE OR OTHERWISE) ARISING IN ANY WAY OUT OF THE USE OF THIS
// SOFTWARE, EVEN IF ADVISED OF THE POSSIBILITY OF SUCH DAMAGE.
//
// Questions? Contact Christian R. Trott (crtrott@sandia.gov)
//
// ************************************************************************
//@HEADER
*/

/*--------------------------------------------------------------------------*/
/* Kokkos interfaces */

#ifndef KOKKOS_IMPL_PUBLIC_INCLUDE
#define KOKKOS_IMPL_PUBLIC_INCLUDE
#endif

#include <Kokkos_Macros.hpp>
#ifdef KOKKOS_ENABLE_CUDA

#include <Kokkos_Core.hpp>

#include <Cuda/Kokkos_Cuda_Error.hpp>
#include <Cuda/Kokkos_Cuda_BlockSize_Deduction.hpp>
#include <Cuda/Kokkos_Cuda_Instance.hpp>
#include <Cuda/Kokkos_Cuda_Locks.hpp>
#include <Cuda/Kokkos_Cuda_UniqueToken.hpp>
#include <impl/Kokkos_Error.hpp>
#include <impl/Kokkos_Tools.hpp>
#include <impl/Kokkos_DeviceManagement.hpp>
#include <impl/Kokkos_ExecSpaceManager.hpp>

/*--------------------------------------------------------------------------*/
/* Standard 'C' libraries */
#include <cstdlib>

/* Standard 'C++' libraries */
#include <vector>
#include <iostream>
#include <sstream>
#include <string>

#ifdef KOKKOS_IMPL_DEBUG_CUDA_SERIAL_EXECUTION
namespace Kokkos {
namespace Impl {

bool CudaInternal::kokkos_impl_cuda_use_serial_execution_v = false;

void CudaInternal::cuda_set_serial_execution(bool val) {
  CudaInternal::kokkos_impl_cuda_use_serial_execution_v = val;
}
bool CudaInternal::cuda_use_serial_execution() {
  return CudaInternal::kokkos_impl_cuda_use_serial_execution_v;
}

}  // namespace Impl
}  // namespace Kokkos

void kokkos_impl_cuda_set_serial_execution(bool val) {
  Kokkos::Impl::CudaInternal::cuda_set_serial_execution(val);
}
bool kokkos_impl_cuda_use_serial_execution() {
  return Kokkos::Impl::CudaInternal::cuda_use_serial_execution();
}
#endif

#ifdef KOKKOS_ENABLE_CUDA_RELOCATABLE_DEVICE_CODE

__device__ __constant__ unsigned long kokkos_impl_cuda_constant_memory_buffer
    [Kokkos::Impl::CudaTraits::ConstantMemoryUsage / sizeof(unsigned long)];

#endif

/*--------------------------------------------------------------------------*/

namespace Kokkos {
namespace Impl {

namespace {

__global__ void query_cuda_kernel_arch(int *d_arch) {
#ifdef _NVHPC_CUDA
  *d_arch = __builtin_current_device_sm() * 10;
#else
#if defined(__CUDA_ARCH__)
  *d_arch = __CUDA_ARCH__;
#else
  *d_arch = 0;
#endif
#endif
}

/** Query what compute capability is actually launched to the device: */
int cuda_kernel_arch() {
  int arch    = 0;
  int *d_arch = nullptr;

  cudaMalloc(reinterpret_cast<void **>(&d_arch), sizeof(int));
  cudaMemcpy(d_arch, &arch, sizeof(int), cudaMemcpyDefault);

  query_cuda_kernel_arch<<<1, 1>>>(d_arch);

  cudaMemcpy(&arch, d_arch, sizeof(int), cudaMemcpyDefault);
  cudaFree(d_arch);
  return arch;
}

}  // namespace

Kokkos::View<uint32_t *, Kokkos::CudaSpace> cuda_global_unique_token_locks(
    bool deallocate) {
  static Kokkos::View<uint32_t *, Kokkos::CudaSpace> locks =
      Kokkos::View<uint32_t *, Kokkos::CudaSpace>();
  if (!deallocate && locks.extent(0) == 0)
    locks = Kokkos::View<uint32_t *, Kokkos::CudaSpace>(
        "Kokkos::UniqueToken<Cuda>::m_locks", Kokkos::Cuda().concurrency());
  if (deallocate) locks = Kokkos::View<uint32_t *, Kokkos::CudaSpace>();
  return locks;
}

void cuda_device_synchronize(const std::string &name) {
  Kokkos::Tools::Experimental::Impl::profile_fence_event<Kokkos::Cuda>(
      name,
      Kokkos::Tools::Experimental::SpecialSynchronizationCases::
          GlobalDeviceSynchronization,
      []() {  // TODO: correct device ID
        KOKKOS_IMPL_CUDA_SAFE_CALL(cudaDeviceSynchronize());
      });
}

void cuda_stream_synchronize(const cudaStream_t stream, const CudaInternal *ptr,
                             const std::string &name) {
  Kokkos::Tools::Experimental::Impl::profile_fence_event<Kokkos::Cuda>(
      name,
      Kokkos::Tools::Experimental::Impl::DirectFenceIDHandle{
          ptr->impl_get_instance_id()},
      [&]() {  // TODO: correct device ID
        KOKKOS_IMPL_CUDA_SAFE_CALL(cudaStreamSynchronize(stream));
      });
}

void cuda_stream_synchronize(
    const cudaStream_t stream,
    Kokkos::Tools::Experimental::SpecialSynchronizationCases reason,
    const std::string &name) {
  Kokkos::Tools::Experimental::Impl::profile_fence_event<Kokkos::Cuda>(
      name, reason, [&]() {  // TODO: correct device ID
        KOKKOS_IMPL_CUDA_SAFE_CALL(cudaStreamSynchronize(stream));
      });
}

void cuda_internal_error_throw(cudaError e, const char *name, const char *file,
                               const int line) {
  std::ostringstream out;
  out << name << " error( " << cudaGetErrorName(e)
      << "): " << cudaGetErrorString(e);
  if (file) {
    out << " " << file << ":" << line;
  }
  throw_runtime_exception(out.str());
}

void cuda_internal_error_abort(cudaError e, const char *name, const char *file,
                               const int line) {
  std::ostringstream out;
  out << name << " error( " << cudaGetErrorName(e)
      << "): " << cudaGetErrorString(e);
  if (file) {
    out << " " << file << ":" << line;
  }
  abort(out.str().c_str());
}

//----------------------------------------------------------------------------
// Some significant cuda device properties:
//
// cudaDeviceProp::name                : Text label for device
// cudaDeviceProp::major               : Device major number
// cudaDeviceProp::minor               : Device minor number
// cudaDeviceProp::warpSize            : number of threads per warp
// cudaDeviceProp::multiProcessorCount : number of multiprocessors
// cudaDeviceProp::sharedMemPerBlock   : capacity of shared memory per block
// cudaDeviceProp::totalConstMem       : capacity of constant memory
// cudaDeviceProp::totalGlobalMem      : capacity of global memory
// cudaDeviceProp::maxGridSize[3]      : maximum grid size

//
//  Section 4.4.2.4 of the CUDA Toolkit Reference Manual
//
// struct cudaDeviceProp {
//   char name[256];
//   size_t totalGlobalMem;
//   size_t sharedMemPerBlock;
//   int regsPerBlock;
//   int warpSize;
//   size_t memPitch;
//   int maxThreadsPerBlock;
//   int maxThreadsDim[3];
//   int maxGridSize[3];
//   size_t totalConstMem;
//   int major;
//   int minor;
//   int clockRate;
//   size_t textureAlignment;
//   int deviceOverlap;
//   int multiProcessorCount;
//   int kernelExecTimeoutEnabled;
//   int integrated;
//   int canMapHostMemory;
//   int computeMode;
//   int concurrentKernels;
//   int ECCEnabled;
//   int pciBusID;
//   int pciDeviceID;
//   int tccDriver;
//   int asyncEngineCount;
//   int unifiedAddressing;
//   int memoryClockRate;
//   int memoryBusWidth;
//   int l2CacheSize;
//   int maxThreadsPerMultiProcessor;
// };

namespace {

class CudaInternalDevices {
 public:
  enum { MAXIMUM_DEVICE_COUNT = 64 };
  struct cudaDeviceProp m_cudaProp[MAXIMUM_DEVICE_COUNT];
  int m_cudaDevCount;

  CudaInternalDevices();

  static const CudaInternalDevices &singleton();
};

CudaInternalDevices::CudaInternalDevices() {
  // See 'cudaSetDeviceFlags' for host-device thread interaction
  // Section 4.4.2.6 of the CUDA Toolkit Reference Manual

  KOKKOS_IMPL_CUDA_SAFE_CALL(cudaGetDeviceCount(&m_cudaDevCount));

  if (m_cudaDevCount > MAXIMUM_DEVICE_COUNT) {
    Kokkos::abort(
        "Sorry, you have more GPUs per node than we thought anybody would ever "
        "have. Please report this to github.com/kokkos/kokkos.");
  }
  for (int i = 0; i < m_cudaDevCount; ++i) {
    KOKKOS_IMPL_CUDA_SAFE_CALL(cudaGetDeviceProperties(m_cudaProp + i, i));
  }
}

const CudaInternalDevices &CudaInternalDevices::singleton() {
  static CudaInternalDevices self;
  return self;
}

}  // namespace

unsigned long *CudaInternal::constantMemHostStaging = nullptr;
cudaEvent_t CudaInternal::constantMemReusable       = nullptr;
std::mutex CudaInternal::constantMemMutex;

//----------------------------------------------------------------------------

void CudaInternal::print_configuration(std::ostream &s) const {
  const CudaInternalDevices &dev_info = CudaInternalDevices::singleton();

#if defined(KOKKOS_ENABLE_CUDA)
  s << "macro  KOKKOS_ENABLE_CUDA      : defined\n";
#endif
#if defined(CUDA_VERSION)
  s << "macro  CUDA_VERSION          = " << CUDA_VERSION << " = version "
    << CUDA_VERSION / 1000 << "." << (CUDA_VERSION % 1000) / 10 << '\n';
#endif

  for (int i = 0; i < dev_info.m_cudaDevCount; ++i) {
    s << "Kokkos::Cuda[ " << i << " ] " << dev_info.m_cudaProp[i].name
      << " capability " << dev_info.m_cudaProp[i].major << "."
      << dev_info.m_cudaProp[i].minor << ", Total Global Memory: "
      << human_memory_size(dev_info.m_cudaProp[i].totalGlobalMem)
      << ", Shared Memory per Block: "
      << human_memory_size(dev_info.m_cudaProp[i].sharedMemPerBlock);
    if (m_cudaDev == i) s << " : Selected";
    s << std::endl;
  }
}

//----------------------------------------------------------------------------

CudaInternal::~CudaInternal() {
  if (m_stream || m_scratchSpace || m_scratchFlags || m_scratchUnified) {
    std::cerr << "Kokkos::Cuda ERROR: Failed to call Kokkos::Cuda::finalize()"
              << std::endl;
  }

  m_cudaDev                 = -1;
  m_cudaArch                = -1;
  m_multiProcCount          = 0;
  m_maxWarpCount            = 0;
  m_maxBlock                = {0, 0, 0};
  m_maxSharedWords          = 0;
  m_maxConcurrency          = 0;
  m_scratchSpaceCount       = 0;
  m_scratchFlagsCount       = 0;
  m_scratchUnifiedCount     = 0;
  m_scratchUnifiedSupported = 0;
  m_streamCount             = 0;
  m_scratchSpace            = nullptr;
  m_scratchFlags            = nullptr;
  m_scratchUnified          = nullptr;
  m_stream                  = nullptr;
  for (int i = 0; i < m_n_team_scratch; ++i) {
    m_team_scratch_current_size[i] = 0;
    m_team_scratch_ptr[i]          = nullptr;
  }
}

int CudaInternal::verify_is_initialized(const char *const label) const {
  if (m_cudaDev < 0) {
    Kokkos::abort((std::string("Kokkos::Cuda::") + label +
                   " : ERROR device not initialized\n")
                      .c_str());
  }
  return 0 <= m_cudaDev;
}
uint32_t CudaInternal::impl_get_instance_id() const { return m_instance_id; }
CudaInternal &CudaInternal::singleton() {
  static CudaInternal self;
  return self;
}
void CudaInternal::fence(const std::string &name) const {
  Impl::cuda_stream_synchronize(m_stream, this, name);
}
void CudaInternal::fence() const {
  fence("Kokkos::CudaInternal::fence(): Unnamed Instance Fence");
}

void CudaInternal::initialize(int cuda_device_id, cudaStream_t stream,
                              bool manage_stream) {
  if (was_finalized)
    Kokkos::abort("Calling Cuda::initialize after Cuda::finalize is illegal\n");
  was_initialized = true;
  if (is_initialized()) return;

  enum { WordSize = sizeof(size_type) };

#ifndef KOKKOS_IMPL_TURN_OFF_CUDA_HOST_INIT_CHECK
  if (!HostSpace::execution_space::impl_is_initialized()) {
    const std::string msg(
        "Cuda::initialize ERROR : HostSpace::execution_space is not "
        "initialized");
    throw_runtime_exception(msg);
  }
#endif

  const CudaInternalDevices &dev_info = CudaInternalDevices::singleton();

  const bool ok_init = nullptr == m_scratchSpace || nullptr == m_scratchFlags;

  const bool ok_id =
      0 <= cuda_device_id && cuda_device_id < dev_info.m_cudaDevCount;

  // Need device capability 3.0 or better

  const bool ok_dev =
      ok_id && (3 <= dev_info.m_cudaProp[cuda_device_id].major &&
                0 <= dev_info.m_cudaProp[cuda_device_id].minor);

  if (ok_init && ok_dev) {
    const struct cudaDeviceProp &cudaProp = dev_info.m_cudaProp[cuda_device_id];

    m_cudaDev    = cuda_device_id;
    m_deviceProp = cudaProp;

    KOKKOS_IMPL_CUDA_SAFE_CALL(cudaSetDevice(m_cudaDev));
    Kokkos::Impl::cuda_device_synchronize(
        "Kokkos::CudaInternal::initialize: Fence on space initialization");

    // Query what compute capability architecture a kernel executes:
    m_cudaArch = cuda_kernel_arch();

    if (m_cudaArch == 0) {
      std::stringstream ss;
      ss << "Kokkos::Cuda::initialize ERROR: likely mismatch of architecture\n";
      std::string msg = ss.str();
      Kokkos::abort(msg.c_str());
    }

    int compiled_major = m_cudaArch / 100;
    int compiled_minor = (m_cudaArch % 100) / 10;

    if (compiled_major != cudaProp.major || compiled_minor > cudaProp.minor) {
      std::stringstream ss;
      ss << "Kokkos::Cuda::initialize ERROR: running kernels compiled for "
            "compute capability "
         << compiled_major << "." << compiled_minor
         << " on device with compute capability " << cudaProp.major << "."
         << cudaProp.minor << " is not supported by CUDA!\n";
      std::string msg = ss.str();
      Kokkos::abort(msg.c_str());
    }
    if (Kokkos::show_warnings() && (compiled_major != cudaProp.major ||
                                    compiled_minor != cudaProp.minor)) {
      std::cerr << "Kokkos::Cuda::initialize WARNING: running kernels compiled "
                   "for compute capability "
                << compiled_major << "." << compiled_minor
                << " on device with compute capability " << cudaProp.major
                << "." << cudaProp.minor
                << " , this will likely reduce potential performance."
                << std::endl;
    }

    // number of multiprocessors

    m_multiProcCount = cudaProp.multiProcessorCount;

    //----------------------------------
    // Maximum number of warps,
    // at most one warp per thread in a warp for reduction.

    m_maxWarpCount = cudaProp.maxThreadsPerBlock / Impl::CudaTraits::WarpSize;

    if (Impl::CudaTraits::WarpSize < m_maxWarpCount) {
      m_maxWarpCount = Impl::CudaTraits::WarpSize;
    }

    m_maxSharedWords = cudaProp.sharedMemPerBlock / WordSize;

    //----------------------------------
    // Maximum number of blocks:

    m_maxBlock[0] = cudaProp.maxGridSize[0];
    m_maxBlock[1] = cudaProp.maxGridSize[1];
    m_maxBlock[2] = cudaProp.maxGridSize[2];

    m_shmemPerSM       = cudaProp.sharedMemPerMultiprocessor;
    m_maxShmemPerBlock = cudaProp.sharedMemPerBlock;
    m_regsPerSM        = cudaProp.regsPerMultiprocessor;
    m_maxBlocksPerSM =
        m_cudaArch < 500
            ? 16
            : (m_cudaArch < 750 ? 32 : (m_cudaArch == 750 ? 16 : 32));
    m_maxThreadsPerSM    = cudaProp.maxThreadsPerMultiProcessor;
    m_maxThreadsPerBlock = cudaProp.maxThreadsPerBlock;

    //----------------------------------

    m_scratchUnifiedSupported = cudaProp.unifiedAddressing;

    if (Kokkos::show_warnings() && !m_scratchUnifiedSupported) {
      std::cerr << "Kokkos::Cuda device " << cudaProp.name << " capability "
                << cudaProp.major << "." << cudaProp.minor
                << " does not support unified virtual address space"
                << std::endl;
    }

    //----------------------------------
    // Multiblock reduction uses scratch flags for counters
    // and scratch space for partial reduction values.
    // Allocate some initial space.  This will grow as needed.

    {
      const unsigned reduce_block_count =
          m_maxWarpCount * Impl::CudaTraits::WarpSize;

      (void)scratch_unified(16 * sizeof(size_type));
      (void)scratch_flags(reduce_block_count * 2 * sizeof(size_type));
      (void)scratch_space(reduce_block_count * 16 * sizeof(size_type));
    }
    //----------------------------------
    // Concurrent bitset for obtaining unique tokens from within
    // an executing kernel.
    {
      m_maxConcurrency = m_maxThreadsPerSM * cudaProp.multiProcessorCount;

      const int32_t buffer_bound =
          Kokkos::Impl::concurrent_bitset::buffer_bound(m_maxConcurrency);

      // Allocate and initialize uint32_t[ buffer_bound ]

      using Record =
          Kokkos::Impl::SharedAllocationRecord<Kokkos::CudaSpace, void>;

      Record *const r =
          Record::allocate(Kokkos::CudaSpace(), "Kokkos::InternalScratchBitset",
                           sizeof(uint32_t) * buffer_bound);

      Record::increment(r);
    }
    //----------------------------------

  } else {
    std::ostringstream msg;
    msg << "Kokkos::Cuda::initialize(" << cuda_device_id << ") FAILED";

    if (!ok_init) {
      msg << " : Already initialized";
    }
    if (!ok_id) {
      msg << " : Device identifier out of range "
          << "[0.." << dev_info.m_cudaDevCount << "]";
    } else if (!ok_dev) {
      msg << " : Device ";
      msg << dev_info.m_cudaProp[cuda_device_id].major;
      msg << ".";
      msg << dev_info.m_cudaProp[cuda_device_id].minor;
      msg << " has insufficient capability, required 3.0 or better";
    }
    Kokkos::Impl::throw_runtime_exception(msg.str());
  }

#ifdef KOKKOS_ENABLE_CUDA_UVM
  const char *env_force_device_alloc =
      getenv("CUDA_MANAGED_FORCE_DEVICE_ALLOC");
  bool force_device_alloc;
  if (env_force_device_alloc == nullptr)
    force_device_alloc = false;
  else
    force_device_alloc = std::stoi(env_force_device_alloc) != 0;

  const char *env_visible_devices = getenv("CUDA_VISIBLE_DEVICES");
  bool visible_devices_one        = true;
  if (env_visible_devices == nullptr) visible_devices_one = false;

  if (Kokkos::show_warnings() &&
      (!visible_devices_one && !force_device_alloc)) {
    std::cerr << R"warning(
Kokkos::Cuda::initialize WARNING: Cuda is allocating into UVMSpace by default
                                  without setting CUDA_MANAGED_FORCE_DEVICE_ALLOC=1 or
                                  setting CUDA_VISIBLE_DEVICES.
                                  This could on multi GPU systems lead to severe performance"
                                  penalties.)warning"
              << std::endl;
  }
#endif

  // Init the array for used for arbitrarily sized atomics
  if (stream == nullptr) Impl::initialize_host_cuda_lock_arrays();

  // Allocate a staging buffer for constant mem in pinned host memory
  // and an event to avoid overwriting driver for previous kernel launches
  if (stream == nullptr) {
    KOKKOS_IMPL_CUDA_SAFE_CALL(
        cudaMallocHost(reinterpret_cast<void **>(&constantMemHostStaging),
                       CudaTraits::ConstantMemoryUsage));

    KOKKOS_IMPL_CUDA_SAFE_CALL(cudaEventCreate(&constantMemReusable));
  }

  m_stream        = stream;
  m_manage_stream = manage_stream;
  for (int i = 0; i < m_n_team_scratch; ++i) {
    m_team_scratch_current_size[i] = 0;
    m_team_scratch_ptr[i]          = nullptr;
  }

  KOKKOS_IMPL_CUDA_SAFE_CALL(
      cudaMalloc(&m_scratch_locks, sizeof(int32_t) * m_maxConcurrency));
  KOKKOS_IMPL_CUDA_SAFE_CALL(
      cudaMemset(m_scratch_locks, 0, sizeof(int32_t) * m_maxConcurrency));
}

//----------------------------------------------------------------------------

using ScratchGrain = Cuda::size_type[Impl::CudaTraits::WarpSize];
enum { sizeScratchGrain = sizeof(ScratchGrain) };

Cuda::size_type *CudaInternal::scratch_flags(const std::size_t size) const {
  if (verify_is_initialized("scratch_flags") &&
      m_scratchFlagsCount * sizeScratchGrain < size) {
    m_scratchFlagsCount = (size + sizeScratchGrain - 1) / sizeScratchGrain;

    using Record =
        Kokkos::Impl::SharedAllocationRecord<Kokkos::CudaSpace, void>;

    if (m_scratchFlags) Record::decrement(Record::get_record(m_scratchFlags));

    Record *const r =
        Record::allocate(Kokkos::CudaSpace(), "Kokkos::InternalScratchFlags",
                         (sizeof(ScratchGrain) * m_scratchFlagsCount));

    Record::increment(r);

    m_scratchFlags = reinterpret_cast<size_type *>(r->data());

    KOKKOS_IMPL_CUDA_SAFE_CALL(
        cudaMemset(m_scratchFlags, 0, m_scratchFlagsCount * sizeScratchGrain));
  }

  return m_scratchFlags;
}

Cuda::size_type *CudaInternal::scratch_space(const std::size_t size) const {
  if (verify_is_initialized("scratch_space") &&
      m_scratchSpaceCount * sizeScratchGrain < size) {
    m_scratchSpaceCount = (size + sizeScratchGrain - 1) / sizeScratchGrain;

    using Record =
        Kokkos::Impl::SharedAllocationRecord<Kokkos::CudaSpace, void>;

    if (m_scratchSpace) Record::decrement(Record::get_record(m_scratchSpace));

    Record *const r =
        Record::allocate(Kokkos::CudaSpace(), "Kokkos::InternalScratchSpace",
                         (sizeof(ScratchGrain) * m_scratchSpaceCount));

    Record::increment(r);

    m_scratchSpace = reinterpret_cast<size_type *>(r->data());
  }

  return m_scratchSpace;
}

Cuda::size_type *CudaInternal::scratch_unified(const std::size_t size) const {
  if (verify_is_initialized("scratch_unified") && m_scratchUnifiedSupported &&
      m_scratchUnifiedCount * sizeScratchGrain < size) {
    m_scratchUnifiedCount = (size + sizeScratchGrain - 1) / sizeScratchGrain;

    using Record =
        Kokkos::Impl::SharedAllocationRecord<Kokkos::CudaHostPinnedSpace, void>;

    if (m_scratchUnified)
      Record::decrement(Record::get_record(m_scratchUnified));

    Record *const r = Record::allocate(
        Kokkos::CudaHostPinnedSpace(), "Kokkos::InternalScratchUnified",
        (sizeof(ScratchGrain) * m_scratchUnifiedCount));

    Record::increment(r);

    m_scratchUnified = reinterpret_cast<size_type *>(r->data());
  }

  return m_scratchUnified;
}

Cuda::size_type *CudaInternal::scratch_functor(const std::size_t size) const {
  if (verify_is_initialized("scratch_functor") && m_scratchFunctorSize < size) {
    m_scratchFunctorSize = size;

    using Record =
        Kokkos::Impl::SharedAllocationRecord<Kokkos::CudaSpace, void>;

    if (m_scratchFunctor)
      Record::decrement(Record::get_record(m_scratchFunctor));

    Record *const r =
        Record::allocate(Kokkos::CudaSpace(), "Kokkos::InternalScratchFunctor",
                         m_scratchFunctorSize);

    Record::increment(r);

    m_scratchFunctor = reinterpret_cast<size_type *>(r->data());
  }

  return m_scratchFunctor;
}

std::pair<void *, int> CudaInternal::resize_team_scratch_space(
    std::int64_t bytes, bool force_shrink) {
  // Multiple ParallelFor/Reduce Teams can call this function at the same time
  // and invalidate the m_team_scratch_ptr. We use a pool to avoid any race
  // condition.

  int current_team_scratch = 0;
  int zero                 = 0;
  int one                  = 1;
  while (!m_team_scratch_pool[current_team_scratch].compare_exchange_weak(
      zero, one, std::memory_order_release, std::memory_order_relaxed)) {
    current_team_scratch = (current_team_scratch + 1) % m_n_team_scratch;
  }
  if (m_team_scratch_current_size[current_team_scratch] == 0) {
    m_team_scratch_current_size[current_team_scratch] = bytes;
    m_team_scratch_ptr[current_team_scratch] =
        Kokkos::kokkos_malloc<Kokkos::CudaSpace>(
            "Kokkos::CudaSpace::TeamScratchMemory",
            m_team_scratch_current_size[current_team_scratch]);
  }
  if ((bytes > m_team_scratch_current_size[current_team_scratch]) ||
      ((bytes < m_team_scratch_current_size[current_team_scratch]) &&
       (force_shrink))) {
    m_team_scratch_current_size[current_team_scratch] = bytes;
    m_team_scratch_ptr[current_team_scratch] =
        Kokkos::kokkos_realloc<Kokkos::CudaSpace>(
            m_team_scratch_ptr[current_team_scratch],
            m_team_scratch_current_size[current_team_scratch]);
  }
  return std::make_pair(m_team_scratch_ptr[current_team_scratch],
                        current_team_scratch);
}

//----------------------------------------------------------------------------

void CudaInternal::finalize() {
  // skip if finalize() has already been called
  if (was_finalized) return;

  was_finalized = true;

  // Only finalize this if we're the singleton
  if (this == &singleton()) {
    (void)Impl::cuda_global_unique_token_locks(true);
    Impl::finalize_host_cuda_lock_arrays();

    KOKKOS_IMPL_CUDA_SAFE_CALL(cudaFreeHost(constantMemHostStaging));
    KOKKOS_IMPL_CUDA_SAFE_CALL(cudaEventDestroy(constantMemReusable));
    auto &deep_copy_space =
        Kokkos::Impl::cuda_get_deep_copy_space(/*initialize*/ false);
    if (deep_copy_space)
      deep_copy_space->impl_internal_space_instance()->finalize();
    KOKKOS_IMPL_CUDA_SAFE_CALL(cudaStreamDestroy(cuda_get_deep_copy_stream()));
  }

  if (nullptr != m_scratchSpace || nullptr != m_scratchFlags) {
    using RecordCuda = Kokkos::Impl::SharedAllocationRecord<CudaSpace>;
    using RecordHost =
        Kokkos::Impl::SharedAllocationRecord<CudaHostPinnedSpace>;

    RecordCuda::decrement(RecordCuda::get_record(m_scratchFlags));
    RecordCuda::decrement(RecordCuda::get_record(m_scratchSpace));
    RecordHost::decrement(RecordHost::get_record(m_scratchUnified));
    if (m_scratchFunctorSize > 0)
      RecordCuda::decrement(RecordCuda::get_record(m_scratchFunctor));
  }

  for (int i = 0; i < m_n_team_scratch; ++i) {
    if (m_team_scratch_current_size[i] > 0)
      Kokkos::kokkos_free<Kokkos::CudaSpace>(m_team_scratch_ptr[i]);
  }

  if (m_manage_stream && m_stream != nullptr)
    KOKKOS_IMPL_CUDA_SAFE_CALL(cudaStreamDestroy(m_stream));

  m_cudaDev             = -1;
  m_multiProcCount      = 0;
  m_maxWarpCount        = 0;
  m_maxBlock            = {0, 0, 0};
  m_maxSharedWords      = 0;
  m_scratchSpaceCount   = 0;
  m_scratchFlagsCount   = 0;
  m_scratchUnifiedCount = 0;
  m_streamCount         = 0;
  m_scratchSpace        = nullptr;
  m_scratchFlags        = nullptr;
  m_scratchUnified      = nullptr;
  m_stream              = nullptr;
  for (int i = 0; i < m_n_team_scratch; ++i) {
    m_team_scratch_current_size[i] = 0;
    m_team_scratch_ptr[i]          = nullptr;
  }

  KOKKOS_IMPL_CUDA_SAFE_CALL(cudaFree(m_scratch_locks));
  m_scratch_locks = nullptr;
}

//----------------------------------------------------------------------------

Cuda::size_type cuda_internal_multiprocessor_count() {
  return CudaInternal::singleton().m_multiProcCount;
}

CudaSpace::size_type cuda_internal_maximum_concurrent_block_count() {
#if defined(KOKKOS_ARCH_KEPLER)
  // Compute capability 3.0 through 3.7
  enum : int { max_resident_blocks_per_multiprocessor = 16 };
#else
  // Compute capability 5.0 through 6.2
  enum : int { max_resident_blocks_per_multiprocessor = 32 };
#endif
  return CudaInternal::singleton().m_multiProcCount *
         max_resident_blocks_per_multiprocessor;
};

Cuda::size_type cuda_internal_maximum_warp_count() {
  return CudaInternal::singleton().m_maxWarpCount;
}

std::array<Cuda::size_type, 3> cuda_internal_maximum_grid_count() {
  return CudaInternal::singleton().m_maxBlock;
}

Cuda::size_type cuda_internal_maximum_shared_words() {
  return CudaInternal::singleton().m_maxSharedWords;
}

Cuda::size_type *cuda_internal_scratch_space(const Cuda &instance,
                                             const std::size_t size) {
  return instance.impl_internal_space_instance()->scratch_space(size);
}

Cuda::size_type *cuda_internal_scratch_flags(const Cuda &instance,
                                             const std::size_t size) {
  return instance.impl_internal_space_instance()->scratch_flags(size);
}

Cuda::size_type *cuda_internal_scratch_unified(const Cuda &instance,
                                               const std::size_t size) {
  return instance.impl_internal_space_instance()->scratch_unified(size);
}

}  // namespace Impl
}  // namespace Kokkos

//----------------------------------------------------------------------------

namespace Kokkos {

Cuda::size_type Cuda::detect_device_count() {
  return Impl::CudaInternalDevices::singleton().m_cudaDevCount;
}

int Cuda::concurrency() {
  return Impl::CudaInternal::singleton().m_maxConcurrency;
}

int Cuda::impl_is_initialized() {
  return Impl::CudaInternal::singleton().is_initialized();
}

void Cuda::impl_initialize(InitializationSettings const &settings) {
  Impl::CudaInternal::singleton().initialize(Impl::get_gpu(settings));

  // In order to support setting an atexit hook for Kokkos::finalize
  // We need to ensure that the Cuda deep_copy instance is not destroyed
  // before that atexit hook is getting called.
  // Thus we create the static instance here, so that it will be deallocated
  // after the potential atexit call.
  // This is neccessary since we will access that instance in Kokkos::finalize
  (void)::Kokkos::Impl::cuda_get_deep_copy_space(true);
}

std::vector<unsigned> Cuda::detect_device_arch() {
  const Impl::CudaInternalDevices &s = Impl::CudaInternalDevices::singleton();

  std::vector<unsigned> output(s.m_cudaDevCount);

  for (int i = 0; i < s.m_cudaDevCount; ++i) {
    output[i] = s.m_cudaProp[i].major * 100 + s.m_cudaProp[i].minor;
  }

  return output;
}

Cuda::size_type Cuda::device_arch() {
  const int dev_id = Impl::CudaInternal::singleton().m_cudaDev;

  int dev_arch = 0;

  if (0 <= dev_id) {
    const struct cudaDeviceProp &cudaProp =
        Impl::CudaInternalDevices::singleton().m_cudaProp[dev_id];

    dev_arch = cudaProp.major * 100 + cudaProp.minor;
  }

  return dev_arch;
}

void Cuda::impl_finalize() { Impl::CudaInternal::singleton().finalize(); }

Cuda::Cuda()
    : m_space_instance(&Impl::CudaInternal::singleton(),
                       [](Impl::CudaInternal *) {}) {
  Impl::CudaInternal::singleton().verify_is_initialized(
      "Cuda instance constructor");
}

Cuda::Cuda(cudaStream_t stream, bool manage_stream)
    : m_space_instance(new Impl::CudaInternal, [](Impl::CudaInternal *ptr) {
        ptr->finalize();
        delete ptr;
      }) {
  Impl::CudaInternal::singleton().verify_is_initialized(
      "Cuda instance constructor");
  m_space_instance->initialize(Impl::CudaInternal::singleton().m_cudaDev,
                               stream, manage_stream);
}

void Cuda::print_configuration(std::ostream &os, bool /*verbose*/) const {
  os << "Device Execution Space:\n";
  os << "  KOKKOS_ENABLE_CUDA: yes\n";

  os << "Cuda Atomics:\n";
  os << "  KOKKOS_ENABLE_CUDA_ATOMICS: ";
#ifdef KOKKOS_ENABLE_CUDA_ATOMICS
  os << "yes\n";
#else
  os << "no\n";
#endif

  os << "Cuda Options:\n";
  os << "  KOKKOS_ENABLE_CUDA_LAMBDA: ";
#ifdef KOKKOS_ENABLE_CUDA_LAMBDA
  os << "yes\n";
#else
  os << "no\n";
#endif
  os << "  KOKKOS_ENABLE_CUDA_LDG_INTRINSIC: ";
#ifdef KOKKOS_ENABLE_CUDA_LDG_INTRINSIC
  os << "yes\n";
#else
  os << "no\n";
#endif
  os << "  KOKKOS_ENABLE_CUDA_RELOCATABLE_DEVICE_CODE: ";
#ifdef KOKKOS_ENABLE_CUDA_RELOCATABLE_DEVICE_CODE
  os << "yes\n";
#else
  os << "no\n";
#endif
  os << "  KOKKOS_ENABLE_CUDA_UVM: ";
#ifdef KOKKOS_ENABLE_CUDA_UVM
  os << "yes\n";
#else
  os << "no\n";
#endif
  os << "  KOKKOS_ENABLE_CXX11_DISPATCH_LAMBDA: ";
#ifdef KOKKOS_ENABLE_CXX11_DISPATCH_LAMBDA
  os << "yes\n";
#else
  os << "no\n";
#endif

  os << "\nCuda Runtime Configuration:\n";

  m_space_instance->print_configuration(os);
}

void Cuda::impl_static_fence(const std::string &name) {
  Kokkos::Impl::cuda_device_synchronize(name);
}

void Cuda::fence(const std::string &name) const {
  m_space_instance->fence(name);
}

const char *Cuda::name() { return "Cuda"; }
uint32_t Cuda::impl_instance_id() const noexcept {
  return m_space_instance->impl_get_instance_id();
}

cudaStream_t Cuda::cuda_stream() const { return m_space_instance->m_stream; }
int Cuda::cuda_device() const { return m_space_instance->m_cudaDev; }
const cudaDeviceProp &Cuda::cuda_device_prop() const {
  return m_space_instance->m_deviceProp;
}

namespace Impl {

int g_cuda_space_factory_initialized =
    initialize_space_factory<Cuda>("150_Cuda");

}  // namespace Impl

#ifdef KOKKOS_ENABLE_CXX14
namespace Tools {
namespace Experimental {
constexpr DeviceType DeviceTypeTraits<Cuda>::id;
}
}  // namespace Tools
#endif

<<<<<<< HEAD
  msg << "\nCuda Runtime Configuration:" << std::endl;
  Cuda::print_configuration(msg, detail);
}

}  // namespace Impl

#ifdef KOKKOS_ENABLE_CXX14
namespace Tools {
namespace Experimental {
constexpr DeviceType DeviceTypeTraits<Cuda>::id;
}
}  // namespace Tools
#endif

=======
>>>>>>> 554db7da
}  // namespace Kokkos

#else

void KOKKOS_CORE_SRC_CUDA_IMPL_PREVENT_LINK_ERROR() {}

#endif  // KOKKOS_ENABLE_CUDA<|MERGE_RESOLUTION|>--- conflicted
+++ resolved
@@ -995,23 +995,6 @@
 }  // namespace Tools
 #endif
 
-<<<<<<< HEAD
-  msg << "\nCuda Runtime Configuration:" << std::endl;
-  Cuda::print_configuration(msg, detail);
-}
-
-}  // namespace Impl
-
-#ifdef KOKKOS_ENABLE_CXX14
-namespace Tools {
-namespace Experimental {
-constexpr DeviceType DeviceTypeTraits<Cuda>::id;
-}
-}  // namespace Tools
-#endif
-
-=======
->>>>>>> 554db7da
 }  // namespace Kokkos
 
 #else
