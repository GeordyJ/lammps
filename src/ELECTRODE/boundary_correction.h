--- conflicted
+++ resolved
@@ -27,13 +27,7 @@
   BoundaryCorrection(LAMMPS *);
   virtual void vector_corr(double *, int, int, bool){};
   virtual void matrix_corr(bigint *, double **){};
-<<<<<<< HEAD
-  virtual void compute_corr(double, double, int, int, double &, double *){};
-  void setup(double, double, double);
-  void setup(double, double, double, double);
-=======
   virtual void compute_corr(double, int, int, double &, double *){};
->>>>>>> 554db7da
 
  protected:
   double get_volume();
