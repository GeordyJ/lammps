--- conflicted
+++ resolved
@@ -13,11 +13,10 @@
 style_minimize.h
 style_pair.h
 style_region.h
-<<<<<<< HEAD
 style_neigh_bin.h
 style_neigh_pair.h
 style_neigh_stencil.h
-# deleted on 30 Aug 2016
+# deleted on ## XXX 2016
 accelerator_intel.h
 neigh_bond.cpp
 neigh_bond.h
@@ -47,11 +46,9 @@
 neigh_half_multi_omp.cpp
 neigh_half_nsq_omp.cpp
 neigh_respa_omp.cpp
-=======
 # deleted on 20 Sep 2016
 fix_ti_rs.cpp
 fix_ti_rs.h
->>>>>>> f7b5afee
 # deleted on 31 May 2016
 fix_ave_spatial_sphere.cpp
 fix_ave_spatial_sphere.h
