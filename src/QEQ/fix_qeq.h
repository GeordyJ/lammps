/* -*- c++ -*- ----------------------------------------------------------
   LAMMPS - Large-scale Atomic/Molecular Massively Parallel Simulator
   https://www.lammps.org/, Sandia National Laboratories
   Steve Plimpton, sjplimp@sandia.gov

   Copyright (2003) Sandia Corporation.  Under the terms of Contract
   DE-AC04-94AL85000 with Sandia Corporation, the U.S. Government retains
   certain rights in this software.  This software is distributed under
   the GNU General Public License.

   See the README file in the top-level LAMMPS directory.
------------------------------------------------------------------------- */

#ifndef LMP_FIX_QEQ_H
#define LMP_FIX_QEQ_H

#include "fix.h"

#define EV_TO_KCAL_PER_MOL 14.4
#define DANGER_ZONE 0.90
#define MIN_CAP 50
#define SAFE_ZONE 1.2
#define MIN_NBRS 100

namespace LAMMPS_NS {

class FixQEq : public Fix {
 public:
  FixQEq(class LAMMPS *, int, char **);
  ~FixQEq();
  int setmask();
  void init_list(int, class NeighList *);
  void setup_pre_force(int);
  void setup_pre_force_respa(int, int);
  void pre_force_respa(int, int, int);
  void min_pre_force(int);

  virtual double compute_scalar();

  // derived child classes must provide these functions

  virtual void init() = 0;
  virtual void pre_force(int) = 0;

  virtual int pack_forward_comm(int, int *, double *, int, int *);
  virtual void unpack_forward_comm(int, int, double *);
  virtual int pack_reverse_comm(int, int, double *);
  virtual void unpack_reverse_comm(int, int *, double *);
  void grow_arrays(int);
  void copy_arrays(int, int, int);
  int pack_exchange(int, double *);
  int unpack_exchange(int, double *);
  double memory_usage();

 protected:
  int nevery;
  int nlocal, nall, m_fill;
  int n_cap, nmax, m_cap;
  int pack_flag;
  int nlevels_respa;
  class NeighList *list;

  int matvecs;
  double qeq_time;

<<<<<<< HEAD
  double swa, swb;      // lower/upper Taper cutoff radius
  double Tap[8];        // Taper function
  double tolerance;     // tolerance for the norm of the rel residual in CG
  int maxiter;          // maximum number of QEq iterations
  int maxwarn;          // print warning when max iterations was reached
  double cutoff, cutoff_sq;     // neighbor cutoff
=======
  double swa, swb;             // lower/upper Taper cutoff radius
  double Tap[8];               // Taper function
  double tolerance;            // tolerance for the norm of the rel residual in CG
  int maxiter;                 // maximum number of QEq iterations
  double cutoff, cutoff_sq;    // neighbor cutoff
>>>>>>> 998b7652

  double *chi, *eta, *gamma, *zeta, *zcore;    // qeq parameters
  double *chizj;
  double **shld;
  int streitz_flag, reax_flag;

  bigint ngroup;

  // fictitious charges

  double *s, *t;
  double **s_hist, **t_hist;
  int nprev;

  typedef struct {
    int n, m;
    int *firstnbr;
    int *numnbrs;
    int *jlist;
    double *val;
  } sparse_matrix;

  sparse_matrix H;
  double *Hdia_inv;
  double *b_s, *b_t;
  double *p, *q, *r, *d;

  // streitz-mintmire

  double alpha;

  // damped dynamics

  double *qf, *q1, *q2, qdamp, qstep;

  // fire
  double *qv;

  void calculate_Q();

  double parallel_norm(double *, int);
  double parallel_dot(double *, double *, int);
  double parallel_vector_acc(double *, int);

  void vector_sum(double *, double, double *, double, double *, int);
  void vector_add(double *, double, double *, int);

  void init_storage();
  void read_file(char *);
  void allocate_storage();
  void deallocate_storage();
  void reallocate_storage();
  void allocate_matrix();
  void deallocate_matrix();
  void reallocate_matrix();

  virtual int CG(double *, double *);
  virtual void sparse_matvec(sparse_matrix *, double *, double *);
};

}    // namespace LAMMPS_NS

#endif

/* ERROR/WARNING messages:

E: Illegal ... command

Self-explanatory.  Check the input script syntax and compare to the
documentation for the command.  You can use -echo screen as a
command-line option when running LAMMPS to see the offending line.

E: QEQ with 'newton pair off' not supported

See the newton command.  This is a restriction to use the QEQ fixes.

W: Fix qeq CG convergence failed (%g) after %d iterations at %ld step

Self-explanatory.

E: Cannot open fix qeq parameter file %s

The specified file cannot be opened.  Check that the path and name are
correct.

E: Invalid fix qeq parameter file

Element index > number of atom types.

*/<|MERGE_RESOLUTION|>--- conflicted
+++ resolved
@@ -63,20 +63,12 @@
   int matvecs;
   double qeq_time;
 
-<<<<<<< HEAD
-  double swa, swb;      // lower/upper Taper cutoff radius
-  double Tap[8];        // Taper function
-  double tolerance;     // tolerance for the norm of the rel residual in CG
-  int maxiter;          // maximum number of QEq iterations
-  int maxwarn;          // print warning when max iterations was reached
-  double cutoff, cutoff_sq;     // neighbor cutoff
-=======
   double swa, swb;             // lower/upper Taper cutoff radius
   double Tap[8];               // Taper function
   double tolerance;            // tolerance for the norm of the rel residual in CG
   int maxiter;                 // maximum number of QEq iterations
+  int maxwarn;                 // print warning when max iterations was reached
   double cutoff, cutoff_sq;    // neighbor cutoff
->>>>>>> 998b7652
 
   double *chi, *eta, *gamma, *zeta, *zcore;    // qeq parameters
   double *chizj;
