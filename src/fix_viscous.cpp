/* ----------------------------------------------------------------------
   LAMMPS - Large-scale Atomic/Molecular Massively Parallel Simulator
   https://www.lammps.org/, Sandia National Laboratories
   LAMMPS development team: developers@lammps.org

   Copyright (2003) Sandia Corporation.  Under the terms of Contract
   DE-AC04-94AL85000 with Sandia Corporation, the U.S. Government retains
   certain rights in this software.  This software is distributed under
   the GNU General Public License.

   See the README file in the top-level LAMMPS directory.
------------------------------------------------------------------------- */

#include "fix_viscous.h"

#include "atom.h"
#include "error.h"
#include "respa.h"
#include "update.h"

#include <cstring>

using namespace LAMMPS_NS;
using namespace FixConst;

/* ---------------------------------------------------------------------- */

FixViscous::FixViscous(LAMMPS *lmp, int narg, char **arg) : Fix(lmp, narg, arg), gamma(nullptr)
{
  dynamic_group_allow = 1;

  if (narg < 4) error->all(FLERR, "Illegal fix viscous command");

  double gamma_one = utils::numeric(FLERR, arg[3], false, lmp);
  gamma = new double[atom->ntypes + 1];
  for (int i = 1; i <= atom->ntypes; i++) gamma[i] = gamma_one;

  // optional args

  int iarg = 4;
  while (iarg < narg) {
    if (strcmp(arg[iarg], "scale") == 0) {
      if (iarg + 3 > narg) error->all(FLERR, "Illegal fix viscous command");
      int itype = utils::inumeric(FLERR, arg[iarg + 1], false, lmp);
      double scale = utils::numeric(FLERR, arg[iarg + 2], false, lmp);
      if (itype <= 0 || itype > atom->ntypes) error->all(FLERR, "Illegal fix viscous command");
      gamma[itype] = gamma_one * scale;
      iarg += 3;
    } else
      error->all(FLERR, "Illegal fix viscous command");
  }

  respa_level_support = 1;
  ilevel_respa = 0;
}

/* ---------------------------------------------------------------------- */

FixViscous::~FixViscous()
{
  if (copymode) return;

  delete[] gamma;
}

/* ---------------------------------------------------------------------- */

int FixViscous::setmask()
{
  int mask = 0;
  mask |= POST_FORCE;
  mask |= POST_FORCE_RESPA;
  mask |= MIN_POST_FORCE;
  return mask;
}

/* ---------------------------------------------------------------------- */

void FixViscous::init()
{
  int max_respa = 0;

<<<<<<< HEAD
  if (utils::strmatch(update->integrate_style,"^respa")) {
    ilevel_respa = max_respa = (dynamic_cast<Respa *>(update->integrate))->nlevels-1;
    if (respa_level >= 0) ilevel_respa = MIN(respa_level,max_respa);
=======
  if (utils::strmatch(update->integrate_style, "^respa")) {
    ilevel_respa = max_respa = (dynamic_cast<Respa *>(update->integrate))->nlevels - 1;
    if (respa_level >= 0) ilevel_respa = MIN(respa_level, max_respa);
>>>>>>> 554db7da
  }
}

/* ---------------------------------------------------------------------- */

void FixViscous::setup(int vflag)
{
  if (utils::strmatch(update->integrate_style, "^verlet"))
    post_force(vflag);
  else {
    (dynamic_cast<Respa *>(update->integrate))->copy_flevel_f(ilevel_respa);
<<<<<<< HEAD
    post_force_respa(vflag,ilevel_respa,0);
=======
    post_force_respa(vflag, ilevel_respa, 0);
>>>>>>> 554db7da
    (dynamic_cast<Respa *>(update->integrate))->copy_f_flevel(ilevel_respa);
  }
}

/* ---------------------------------------------------------------------- */

void FixViscous::min_setup(int vflag)
{
  post_force(vflag);
}

/* ---------------------------------------------------------------------- */

void FixViscous::post_force(int /*vflag*/)
{
  // apply drag force to atoms in group
  // direction is opposed to velocity vector
  // magnitude depends on atom type

  double **v = atom->v;
  double **f = atom->f;
  int *mask = atom->mask;
  int *type = atom->type;
  int nlocal = atom->nlocal;

  double drag;

  for (int i = 0; i < nlocal; i++)
    if (mask[i] & groupbit) {
      drag = gamma[type[i]];
      f[i][0] -= drag * v[i][0];
      f[i][1] -= drag * v[i][1];
      f[i][2] -= drag * v[i][2];
    }
}

/* ---------------------------------------------------------------------- */

void FixViscous::post_force_respa(int vflag, int ilevel, int /*iloop*/)
{
  if (ilevel == ilevel_respa) post_force(vflag);
}

/* ---------------------------------------------------------------------- */

void FixViscous::min_post_force(int vflag)
{
  post_force(vflag);
}<|MERGE_RESOLUTION|>--- conflicted
+++ resolved
@@ -80,15 +80,9 @@
 {
   int max_respa = 0;
 
-<<<<<<< HEAD
-  if (utils::strmatch(update->integrate_style,"^respa")) {
-    ilevel_respa = max_respa = (dynamic_cast<Respa *>(update->integrate))->nlevels-1;
-    if (respa_level >= 0) ilevel_respa = MIN(respa_level,max_respa);
-=======
   if (utils::strmatch(update->integrate_style, "^respa")) {
     ilevel_respa = max_respa = (dynamic_cast<Respa *>(update->integrate))->nlevels - 1;
     if (respa_level >= 0) ilevel_respa = MIN(respa_level, max_respa);
->>>>>>> 554db7da
   }
 }
 
@@ -100,11 +94,7 @@
     post_force(vflag);
   else {
     (dynamic_cast<Respa *>(update->integrate))->copy_flevel_f(ilevel_respa);
-<<<<<<< HEAD
-    post_force_respa(vflag,ilevel_respa,0);
-=======
     post_force_respa(vflag, ilevel_respa, 0);
->>>>>>> 554db7da
     (dynamic_cast<Respa *>(update->integrate))->copy_f_flevel(ilevel_respa);
   }
 }
