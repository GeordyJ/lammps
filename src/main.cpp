/* ----------------------------------------------------------------------
   LAMMPS - Large-scale Atomic/Molecular Massively Parallel Simulator
   https://www.lammps.org/, Sandia National Laboratories
   Steve Plimpton, sjplimp@sandia.gov

   Copyright (2003) Sandia Corporation.  Under the terms of Contract
   DE-AC04-94AL85000 with Sandia Corporation, the U.S. Government retains
   certain rights in this software.  This software is distributed under
   the GNU General Public License.

   See the README file in the top-level LAMMPS directory.
------------------------------------------------------------------------- */

#include "lammps.h"

#include "input.h"
<<<<<<< HEAD
#include "accelerator_kokkos.h"
=======
#if defined(LAMMPS_EXCEPTIONS)
#include "exceptions.h"
#endif
>>>>>>> 652864ed

#include <cstdlib>
#include <mpi.h>

#if defined(LAMMPS_TRAP_FPE) && defined(_GNU_SOURCE)
#include <fenv.h>
#endif

#if defined(LAMMPS_EXCEPTIONS)
#include "exceptions.h"
#endif

// import MolSSI Driver Interface library
#if defined(LMP_USER_MDI)
#include <mdi.h>
#endif

using namespace LAMMPS_NS;

/* ----------------------------------------------------------------------
   main program to drive LAMMPS
------------------------------------------------------------------------- */

int main(int argc, char **argv)
{
  MPI_Init(&argc, &argv);

  MPI_Comm lammps_comm = MPI_COMM_WORLD;

#if defined(LMP_USER_MDI)
  // initialize MDI interface, if compiled in

  int mdi_flag;
  if (MDI_Init(&argc, &argv)) MPI_Abort(MPI_COMM_WORLD, 1);
  if (MDI_Initialized(&mdi_flag)) MPI_Abort(MPI_COMM_WORLD, 1);

  // get the MPI communicator that spans all ranks running LAMMPS
  // when using MDI, this may be a subset of MPI_COMM_WORLD

  if (mdi_flag)
    if (MDI_MPI_get_world_comm(&lammps_comm)) MPI_Abort(MPI_COMM_WORLD, 1);
#endif

#if defined(LAMMPS_TRAP_FPE) && defined(_GNU_SOURCE)
  // enable trapping selected floating point exceptions.
  // this uses GNU extensions and is only tested on Linux
  // therefore we make it depend on -D_GNU_SOURCE, too.
  fesetenv(FE_NOMASK_ENV);
  fedisableexcept(FE_ALL_EXCEPT);
  feenableexcept(FE_DIVBYZERO);
  feenableexcept(FE_INVALID);
  feenableexcept(FE_OVERFLOW);
#endif

#ifdef LAMMPS_EXCEPTIONS
  try {
    LAMMPS *lammps = new LAMMPS(argc, argv, lammps_comm);
    lammps->input->file();
    delete lammps;
<<<<<<< HEAD
  } catch(LAMMPSAbortException &ae) {
    if (Kokkos::is_initialized()) Kokkos::finalize();
    MPI_Abort(ae.universe, 1);
  } catch(LAMMPSException &e) {
    if (Kokkos::is_initialized()) Kokkos::finalize();
    MPI_Barrier(MPI_COMM_WORLD);
=======
  } catch (LAMMPSAbortException &ae) {
    MPI_Abort(ae.universe, 1);
  } catch (LAMMPSException &e) {
    MPI_Barrier(lammps_comm);
>>>>>>> 652864ed
    MPI_Finalize();
    exit(1);
  } catch (fmt::format_error &fe) {
    fprintf(stderr, "fmt::format_error: %s\n", fe.what());
    MPI_Abort(MPI_COMM_WORLD, 1);
    exit(1);
  }
#else
  try {
    LAMMPS *lammps = new LAMMPS(argc, argv, lammps_comm);
    lammps->input->file();
    delete lammps;
  } catch (fmt::format_error &fe) {
    fprintf(stderr, "fmt::format_error: %s\n", fe.what());
    MPI_Abort(MPI_COMM_WORLD, 1);
    exit(1);
  }
#endif
<<<<<<< HEAD
  if (Kokkos::is_initialized()) Kokkos::finalize();
  MPI_Barrier(MPI_COMM_WORLD);
=======
  MPI_Barrier(lammps_comm);
>>>>>>> 652864ed
  MPI_Finalize();
}<|MERGE_RESOLUTION|>--- conflicted
+++ resolved
@@ -14,13 +14,10 @@
 #include "lammps.h"
 
 #include "input.h"
-<<<<<<< HEAD
 #include "accelerator_kokkos.h"
-=======
 #if defined(LAMMPS_EXCEPTIONS)
 #include "exceptions.h"
 #endif
->>>>>>> 652864ed
 
 #include <cstdlib>
 #include <mpi.h>
@@ -80,19 +77,12 @@
     LAMMPS *lammps = new LAMMPS(argc, argv, lammps_comm);
     lammps->input->file();
     delete lammps;
-<<<<<<< HEAD
-  } catch(LAMMPSAbortException &ae) {
+  } catch (LAMMPSAbortException &ae) {
     if (Kokkos::is_initialized()) Kokkos::finalize();
     MPI_Abort(ae.universe, 1);
-  } catch(LAMMPSException &e) {
+  } catch (LAMMPSException &e) {
     if (Kokkos::is_initialized()) Kokkos::finalize();
-    MPI_Barrier(MPI_COMM_WORLD);
-=======
-  } catch (LAMMPSAbortException &ae) {
-    MPI_Abort(ae.universe, 1);
-  } catch (LAMMPSException &e) {
     MPI_Barrier(lammps_comm);
->>>>>>> 652864ed
     MPI_Finalize();
     exit(1);
   } catch (fmt::format_error &fe) {
@@ -111,11 +101,7 @@
     exit(1);
   }
 #endif
-<<<<<<< HEAD
   if (Kokkos::is_initialized()) Kokkos::finalize();
-  MPI_Barrier(MPI_COMM_WORLD);
-=======
   MPI_Barrier(lammps_comm);
->>>>>>> 652864ed
   MPI_Finalize();
 }