--- conflicted
+++ resolved
@@ -108,6 +108,7 @@
     } else {
         command("variable newton_pair index off");
     }
+
     command("variable input_dir index " + INPUT_FOLDER);
 
     for (auto &pre_command : cfg.pre_commands) {
@@ -923,26 +924,6 @@
         GTEST_SKIP();
     }
 
-<<<<<<< HEAD
-=======
-    if ((test_config.pair_style == "rebo") || utils::strmatch(test_config.pair_style, "^dpd") ||
-        utils::strmatch(test_config.pair_style, "^tersoff.* shift ")) {
-        std::cerr << "Skipping pair style " << lmp->force->pair_style << "\n";
-        if (!verbose) ::testing::internal::CaptureStdout();
-        cleanup_lammps(lmp, test_config);
-        if (!verbose) ::testing::internal::GetCapturedStdout();
-        GTEST_SKIP();
-    }
-
-    if (lmp->force->kspace && utils::strmatch(lmp->force->kspace_style, "^pppm/disp/intel")) {
-        if (!verbose) ::testing::internal::CaptureStdout();
-        cleanup_lammps(lmp, test_config);
-        if (!verbose) ::testing::internal::GetCapturedStdout();
-        std::cerr << "Skipping kspace style pppm/disp/intel\n";
-        GTEST_SKIP();
-    }
-
->>>>>>> 00e4bdb2
     // relax error a bit for USER-INTEL package
     double epsilon = 7.5 * test_config.epsilon;
     // relax test precision when using pppm and single precision FFTs
